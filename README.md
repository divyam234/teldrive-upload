--- conflicted
+++ resolved
@@ -18,11 +18,8 @@
 
 ```shell
 ./uploader -path "" -dest ""
+./uploader -path "" -dest ""
 ```
 
 - **-path**  here you can pass single file or folder path.
-<<<<<<< HEAD
-- **-destination** is remote output path where files will  be saved.
-=======
-- **-dest** is remote output path where files will  be saved.
->>>>>>> 725b2b9c
+- **-dest** is remote output path where files will  be saved.